sql_q= {
    ## count of all actions that have a transaction_id (not orders!)
    'imx_txcount': """ 
        with 
        cte_imx_deposits as (
                select 
                        date_trunc('day', "timestamp") as day, Count(*) as value, 'deposits' as tx_type
                from imx_deposits
                WHERE timestamp < date_trunc('day', now())
                        AND timestamp >= date_trunc('day',now()) - interval '{{Days}} days'
                group by 1
                order by 1
        ),	
        cte_imx_mints as (
                select 
                        date_trunc('day', "timestamp") as day, Count(*) as value, 'mints' as tx_type
                from imx_mints
                WHERE timestamp < date_trunc('day', now())
                        AND timestamp >= date_trunc('day',now()) - interval '{{Days}} days'
                group by 1
                order by 1
        ),    
        cte_imx_trades as (
                select 
                        date_trunc('day', "timestamp") as day, Count(*) as value, 'trades' as tx_type
                from imx_trades
                WHERE timestamp < date_trunc('day', now())
                        AND timestamp >= date_trunc('day',now()) - interval '{{Days}} days'
                group by 1
                order by 1
        ),    
        cte_imx_transfers as (
                select 
                        date_trunc('day', "timestamp") as day, Count(*) as value, 'transfers' as tx_type
                from imx_transfers
                WHERE timestamp < date_trunc('day', now())
                        AND timestamp >= date_trunc('day',now()) - interval '{{Days}} days'
                group by 1
                order by 1
        ),
        cte_imx_withdrawals as (
                select 
                        date_trunc('day', "timestamp") as day, Count(*) as value, 'withdrawals' as tx_type
                from imx_withdrawals  
                WHERE timestamp < date_trunc('day', now())
                        AND timestamp >= date_trunc('day',now()) - interval '{{Days}} days'
                group by 1
                order by 1
        ),
        unioned as (
                select * from cte_imx_deposits
                union all
                select * from cte_imx_mints
                union all
                select * from cte_imx_withdrawals
                union all
                select * from cte_imx_trades
                union all
                select * from cte_imx_transfers 
        )
        select 
                day, SUM(value) as val 
        from unioned 
        group by 1
        order by 1 desc
    """
    
    ## count of all addresses that activels interacted on imx (not mints, because they are not triggered by users themselves). Only fullfilled orders are counted as well.
    ,'imx_daa': """
         with 
        cte_imx_deposits as (
                select 
                        date_trunc('day', "timestamp") as day 
                        , "user" as address
                        , 'deposits' as tx_type
                from imx_deposits
                WHERE timestamp < date_trunc('day', now())
                        AND timestamp >= date_trunc('day',now()) - interval '{{Days}} days'
        ),
        cte_imx_withdrawals as (
                select 
                        date_trunc('day', "timestamp") as day 
                        , "sender" as address
                        , 'withdrawals' as tx_type
                from imx_withdrawals  
                WHERE timestamp < date_trunc('day', now())
                        AND timestamp >= date_trunc('day',now()) - interval '{{Days}} days'
        ),
        cte_imx_orders as (
                select 
                        date_trunc('day', "updated_timestamp") as day 
                        , "user" as address
                        , 'orders' as tx_type
                from imx_orders   
                WHERE updated_timestamp < date_trunc('day', now())
                        AND updated_timestamp >= date_trunc('day',now()) - interval '{{Days}} days'
        ),
        cte_imx_transfers as (
                select 
                        date_trunc('day', "timestamp") as day
                        , "user" as address
                        , 'transfers' as tx_type
                from imx_transfers
                WHERE timestamp < date_trunc('day', now())
                        AND timestamp >= date_trunc('day',now()) - interval '{{Days}} days'
        ),    
        unioned as (
                select * from cte_imx_deposits
                union all
                select * from cte_imx_withdrawals
                union all
                select * from cte_imx_orders
                union all
                select * from cte_imx_transfers
        )
        
        select
                day,
                Count(distinct address) as val
        from unioned
        group by 1
        order by 1 desc
    """

    ,'imx_fees_paid_usd': """
        SELECT 
                date_trunc('day', "updated_timestamp") as day,
                SUM((amount::decimal / power(10,it.decimals)) * pd.price_usd) as val
        FROM public.imx_fees f
        left join prices_daily pd 
                on date_trunc('day', "updated_timestamp") = pd."date" 
                and f.token_data_contract_address = pd.token_address 
        left join imx_tokens it on f.token_data_contract_address = it.token_address 
        where "type" = 'protocol'
                and updated_timestamp >= date_trunc('day',now()) - interval '{{Days}} days'
                and updated_timestamp < date_trunc('day', now())
        group by 1
        order by 1 desc
    """

    ## multichain users
    ,'user_base_xxx': """
        with raw_data as (   
                SELECT 
                DATE_TRUNC('{{aggregation}}', block_timestamp) AS day,
                from_address as address,
                'arbitrum' as chain
                FROM arbitrum_tx
                WHERE
                block_timestamp < DATE_TRUNC('{{aggregation}}', NOW())
                AND block_timestamp >= DATE_TRUNC('{{aggregation}}', NOW() - INTERVAL  '{{Days}} days')
                
                UNION ALL
                
                SELECT 
                DATE_TRUNC('{{aggregation}}', block_timestamp) AS day,
                from_address as address,
                'optimism' as chain
                FROM optimism_tx
                WHERE
                block_timestamp < DATE_TRUNC('{{aggregation}}', NOW())
                AND block_timestamp >= DATE_TRUNC('{{aggregation}}', NOW() - INTERVAL '{{Days}} days')
                
                UNION ALL
                
                SELECT 
                DATE_TRUNC('{{aggregation}}', block_timestamp) AS day,
                from_address as address,
                'polygon_zkevm' as chain
                FROM polygon_zkevm_tx 
                WHERE
                block_timestamp < DATE_TRUNC('{{aggregation}}', NOW())
                AND block_timestamp >= DATE_TRUNC('{{aggregation}}', NOW() - INTERVAL '{{Days}} days')

                UNION ALL
                
                SELECT 
                DATE_TRUNC('{{aggregation}}', block_timestamp) AS day,
                from_address as address,
                'zksync_era' as chain
                FROM zksync_era_tx
                WHERE
                block_timestamp < DATE_TRUNC('{{aggregation}}', NOW())
                AND block_timestamp >= DATE_TRUNC('{{aggregation}}', NOW() - INTERVAL '{{Days}} days')

                UNION ALL
                
                SELECT 
                DATE_TRUNC('{{aggregation}}', block_timestamp) AS day,
                from_address as address,
                'base' as chain
                FROM base_tx
                WHERE
                block_timestamp < DATE_TRUNC('{{aggregation}}', NOW())
                AND block_timestamp >= DATE_TRUNC('{{aggregation}}', NOW() - INTERVAL '{{Days}} days')

                UNION ALL
                
                SELECT 
                DATE_TRUNC('{{aggregation}}', block_timestamp) AS day,
                from_address as address,
                'zora' as chain
                FROM zora_tx
                WHERE
                block_timestamp < DATE_TRUNC('{{aggregation}}', NOW())
                AND block_timestamp >= DATE_TRUNC('{{aggregation}}', NOW() - INTERVAL '{{Days}} days')

                UNION ALL
                
                SELECT 
                DATE_TRUNC('{{aggregation}}', block_timestamp) AS day,
                from_address as address,
                'gitcoin_pgn' as chain
                FROM gitcoin_pgn_tx
                WHERE
                block_timestamp < DATE_TRUNC('{{aggregation}}', NOW())
                AND block_timestamp >= DATE_TRUNC('{{aggregation}}', NOW() - INTERVAL '{{Days}} days')

                UNION ALL
                
                SELECT 
                DATE_TRUNC('{{aggregation}}', block_timestamp) AS day,
                from_address as address,
                'linea' as chain
                FROM linea_tx
                WHERE
                block_timestamp < DATE_TRUNC('{{aggregation}}', NOW())
                AND block_timestamp >= DATE_TRUNC('{{aggregation}}', NOW() - INTERVAL '{{Days}} days')

                -- UNION ALL
                
                -- SELECT 
                -- DATE_TRUNC('{{aggregation}}', block_timestamp) AS day,
                -- from_address as address,
                -- 'mantle' as chain
                -- FROM mantle_tx
                -- WHERE
                -- block_timestamp < DATE_TRUNC('{{aggregation}}', NOW())
                -- AND block_timestamp >= DATE_TRUNC('{{aggregation}}', NOW() - INTERVAL '{{Days}} days')

                -- UNION ALL
                
                -- SELECT 
                -- DATE_TRUNC('{{aggregation}}', block_timestamp) AS day,
                -- from_address as address,
                -- 'scroll' as chain
                -- FROM scroll_tx
                -- WHERE
                -- block_timestamp < DATE_TRUNC('{{aggregation}}', NOW())
                -- AND block_timestamp >= DATE_TRUNC('{{aggregation}}', NOW() - INTERVAL '{{Days}} days')

        -- IMX   
        UNION ALL
                
                SELECT 
                DATE_TRUNC('{{aggregation}}', "timestamp") AS day,
                "user" as address,
                'imx' as chain
                FROM imx_deposits id 
                WHERE
                "timestamp" < DATE_TRUNC('{{aggregation}}', NOW())
                AND "timestamp" >= DATE_TRUNC('{{aggregation}}', NOW() - INTERVAL '{{Days}} days')
                
        UNION ALL
                
                select 
                        date_trunc('{{aggregation}}', "timestamp") as day 
                        , "sender" as address
                        , 'imx' as chain
                from imx_withdrawals  
                WHERE timestamp < date_trunc('{{aggregation}}', now())
                        AND timestamp >= date_trunc('{{aggregation}}',now() - INTERVAL '{{Days}} days')

        union all 
        
        select 
                        date_trunc('{{aggregation}}', "updated_timestamp") as day 
                        , "user" as address
                        , 'imx' as chain
                from imx_orders   
                WHERE updated_timestamp < date_trunc('{{aggregation}}', now())
                        AND updated_timestamp >= date_trunc('{{aggregation}}',now() - INTERVAL '{{Days}} days')
                        
        union all 
        
        select 
                date_trunc('{{aggregation}}', "timestamp") as day
                , "user" as address
                , 'imx' as chain
                from imx_transfers
                WHERE timestamp < date_trunc('{{aggregation}}', now())
                        AND timestamp >= date_trunc('{{aggregation}}',now() - INTERVAL '{{Days}} days')
                
        )
        ,chain_info as (
                SELECT 
                day,
                address,
                CASE WHEN count(distinct chain) > 1 THEN 'multiple' ELSE MAX(chain) END as origin_key
                FROM raw_data
                GROUP BY 1,2
        )

        SELECT
                day,
                origin_key,
                COUNT(DISTINCT address) AS val
        FROM
                chain_info
        GROUP BY 1,2 
        ORDER BY 1 DESC
        """

    ## profit usd
    , 'profit_usd': """
        with tmp as (
        SELECT 
                date,
                origin_key,
                SUM(CASE WHEN metric_key = 'rent_paid_usd' THEN value END) AS rent_paid_usd,
                SUM(CASE WHEN metric_key = 'fees_paid_usd' THEN value END) AS fees_paid_usd
        FROM fact_kpis
        WHERE metric_key = 'rent_paid_usd' or metric_key = 'fees_paid_usd'
                AND date >= date_trunc('day',now()) - interval '{{Days}} days'
                AND date < date_trunc('day', now())
        GROUP BY 1,2
        )

        SELECT
                date as day, 
                origin_key,
                fees_paid_usd - rent_paid_usd as value 
        FROM tmp
        WHERE rent_paid_usd > 0 and fees_paid_usd > 0
        ORDER BY 1 desc

        """

## Zora & PGN 

    ,'zora_fees_paid_usd': """
        WITH eth_price AS (
                SELECT "date", price_usd
                FROM public.prices_daily
                WHERE token_symbol = 'ETH' AND "date" BETWEEN date_trunc('day', now()) - interval '{{Days}} days' AND date_trunc('day', now())
        ),
        zora_tx_filtered AS (
                SELECT
                        date_trunc('day', "block_timestamp") AS day,
                        SUM(tx_fee) AS total_tx_fee
                FROM public.zora_tx
                WHERE block_timestamp BETWEEN date_trunc('day', now()) - interval '{{Days}} days' AND date_trunc('day', now())
                GROUP BY 1
        )
        SELECT
                z.day,
                z.total_tx_fee * e.price_usd AS value
        --,z.total_tx_fee AS fees_paid_eth
        FROM zora_tx_filtered z
        LEFT JOIN eth_price e ON z.day = e."date"
        ORDER BY z.day DESC
    """

    ,'pgn_fees_paid_usd': """
        WITH eth_price AS (
                SELECT "date", price_usd
                FROM public.prices_daily
                WHERE token_symbol = 'ETH' AND "date" BETWEEN date_trunc('day', now()) - interval '{{Days}} days' AND date_trunc('day', now())
        ),
        pgn_tx_filtered AS (
                SELECT
                        date_trunc('day', "block_timestamp") AS day,
                        SUM(tx_fee) AS total_tx_fee
                FROM public.gitcoin_pgn_tx
                WHERE block_timestamp BETWEEN date_trunc('day', now()) - interval '{{Days}} days' AND date_trunc('day', now())
                GROUP BY 1
        )
        SELECT
                pgn.day,
                pgn.total_tx_fee * e.price_usd AS value
        --,pgn.total_tx_fee AS fees_paid_eth
        FROM pgn_tx_filtered pgn
        LEFT JOIN eth_price e ON pgn.day = e."date"
        ORDER BY pgn.day DESC
    """

    ,'zora_txcount': """
        SELECT 
                DATE_TRUNC('day', block_timestamp) AS day,
                COUNT(*) AS value
        FROM public.zora_tx
        WHERE gas_price <> 0 AND block_timestamp BETWEEN date_trunc('day', now()) - interval '{{Days}} days' AND date_trunc('day', now())
        GROUP BY 1
        order by 1 DESC
    """

    ,'pgn_txcount': """
        SELECT 
                DATE_TRUNC('day', block_timestamp) AS day,
                COUNT(*) AS value
        FROM public.gitcoin_pgn_tx
        WHERE gas_price <> 0 AND block_timestamp BETWEEN date_trunc('day', now()) - interval '{{Days}} days' AND date_trunc('day', now())
        GROUP BY 1
        order by 1 DESC
    """

    ,'zora_daa': """
        SELECT 
                DATE_TRUNC('day', block_timestamp) AS day,
                COUNT(distinct from_address) AS value 
        FROM public.zora_tx
        WHERE gas_price <> 0 AND block_timestamp BETWEEN date_trunc('day', now()) - interval '{{Days}} days' AND date_trunc('day', now())
        GROUP BY 1
        order by 1 DESC
    """

    ,'pgn_daa': """
        SELECT 
                DATE_TRUNC('day', block_timestamp) AS day,
                COUNT(distinct from_address) AS value 
        FROM public.gitcoin_pgn_tx
        WHERE gas_price <> 0 AND block_timestamp BETWEEN date_trunc('day', now()) - interval '{{Days}} days' AND date_trunc('day', now())
        GROUP BY 1
        order by 1 DESC
    """

    ,'zora_txcosts_median_usd': """
        WITH eth_price AS (
                SELECT "date", price_usd
                FROM public.prices_daily
                WHERE token_symbol = 'ETH' AND "date" BETWEEN date_trunc('day', now()) - interval '{{Days}} days' AND date_trunc('day', now())
        ),
        zora_median AS (
                SELECT
                        date_trunc('day', "block_timestamp") AS day,
                        PERCENTILE_CONT(0.5) WITHIN GROUP (ORDER BY tx_fee) AS median_tx_fee
                FROM public.zora_tx
                WHERE gas_price <> 0 AND block_timestamp BETWEEN date_trunc('day', now()) - interval '{{Days}} days' AND date_trunc('day', now())
                GROUP BY 1
        )
        SELECT
                z.day,
                z.median_tx_fee * e.price_usd as value
                --,z.median_tx_fee as txcosts_median_eth
        FROM zora_median z
        LEFT JOIN eth_price e ON z.day = e."date"
        ORDER BY z.day DESC
    """

    ,'pgn_txcosts_median_usd': """
        WITH eth_price AS (
                SELECT "date", price_usd
                FROM public.prices_daily
                WHERE token_symbol = 'ETH' AND "date" BETWEEN date_trunc('day', now()) - interval '{{Days}} days' AND date_trunc('day', now())
        ),
        pgn_median AS (
                SELECT
                        date_trunc('day', "block_timestamp") AS day,
                        PERCENTILE_CONT(0.5) WITHIN GROUP (ORDER BY tx_fee) AS median_tx_fee
                FROM public.gitcoin_pgn_tx
                WHERE gas_price <> 0 AND block_timestamp BETWEEN date_trunc('day', now()) - interval '{{Days}} days' AND date_trunc('day', now())
                GROUP BY 1
        )
        SELECT
                pgn.day,
                pgn.median_tx_fee * e.price_usd as value
                --,pgn.median_tx_fee as txcosts_median_eth
        FROM pgn_median pgn
        LEFT JOIN eth_price e ON pgn.day = e."date"
        ORDER BY pgn.day DESC
    """

    # Linea
    ,'linea_txcount': """
        SELECT 
                DATE_TRUNC('day', block_timestamp) AS day,
                COUNT(*) AS value
        FROM public.linea_tx
        WHERE gas_price <> 0 AND block_timestamp BETWEEN date_trunc('day', now()) - interval '{{Days}} days' AND date_trunc('day', now())
        GROUP BY 1
        order by 1 DESC
    """

    ,'linea_fees_paid_usd': """
        WITH eth_price AS (
                SELECT "date", price_usd
                FROM public.prices_daily
                WHERE token_symbol = 'ETH' AND "date" BETWEEN date_trunc('day', now()) - interval '{{Days}} days' AND date_trunc('day', now())
        ),
        linea_tx_filtered AS (
                SELECT
                        date_trunc('day', "block_timestamp") AS day,
                        SUM(tx_fee) AS total_tx_fee
                FROM public.linea_tx
                WHERE block_timestamp BETWEEN date_trunc('day', now()) - interval '{{Days}} days' AND date_trunc('day', now())
                GROUP BY 1
        )
        SELECT
                z.day,
                z.total_tx_fee * e.price_usd AS value
        --,z.total_tx_fee AS fees_paid_eth
        FROM linea_tx_filtered z
        LEFT JOIN eth_price e ON z.day = e."date"
        ORDER BY z.day DESC
    """

    ,'linea_daa': """
        SELECT 
                DATE_TRUNC('day', block_timestamp) AS day,
                COUNT(distinct from_address) AS value 
        FROM public.linea_tx
        WHERE gas_price <> 0 AND block_timestamp BETWEEN date_trunc('day', now()) - interval '{{Days}} days' AND date_trunc('day', now())
        GROUP BY 1
        order by 1 DESC
    """

    ,'linea_txcosts_median_usd': """
        WITH eth_price AS (
                SELECT "date", price_usd
                FROM public.prices_daily
                WHERE token_symbol = 'ETH' AND "date" BETWEEN date_trunc('day', now()) - interval '{{Days}} days' AND date_trunc('day', now())
        ),
        linea_median AS (
                SELECT
                        date_trunc('day', "block_timestamp") AS day,
                        PERCENTILE_CONT(0.5) WITHIN GROUP (ORDER BY tx_fee) AS median_tx_fee
                FROM public.linea_tx
                WHERE gas_price <> 0 AND block_timestamp BETWEEN date_trunc('day', now()) - interval '{{Days}} days' AND date_trunc('day', now())
                GROUP BY 1
        )
        SELECT
                z.day,
                z.median_tx_fee * e.price_usd as value
                --,z.median_tx_fee as txcosts_median_eth
        FROM linea_median z
        LEFT JOIN eth_price e ON z.day = e."date"
        ORDER BY z.day DESC
   """

   ## Mantle
        ,'mantle_fees_paid_usd': """
        WITH mnt_price AS (
                SELECT "date", price_usd
                FROM public.prices_daily
                WHERE token_symbol = 'MNT' AND "date" BETWEEN date_trunc('day', now()) - interval '{{Days}} days' AND date_trunc('day', now())
        ),
        mantle_tx_filtered AS (
                SELECT
                        date_trunc('day', "block_timestamp") AS day,
                        SUM(tx_fee) AS total_tx_fee
                FROM public.mantle_tx
                WHERE block_timestamp BETWEEN date_trunc('day', now()) - interval '{{Days}} days' AND date_trunc('day', now())
                GROUP BY 1
        )
        SELECT
                mantle.day,
                mantle.total_tx_fee * e.price_usd AS value
        --,mantle.total_tx_fee AS fees_paid_mnt
        FROM mantle_tx_filtered mantle
        LEFT JOIN mnt_price e ON mantle.day = e."date"
        ORDER BY mantle.day DESC
    """
        ,'mantle_txcount': """
        SELECT 
                DATE_TRUNC('day', block_timestamp) AS day,
                COUNT(*) AS value
        FROM public.mantle_tx
        WHERE gas_price <> 0 AND block_timestamp BETWEEN date_trunc('day', now()) - interval '{{Days}} days' AND date_trunc('day', now())
        GROUP BY 1
        order by 1 DESC
    """
        ,'mantle_daa': """
        SELECT 
                DATE_TRUNC('day', block_timestamp) AS day,
                COUNT(distinct from_address) AS value 
        FROM public.mantle_tx
        WHERE gas_price <> 0 AND block_timestamp BETWEEN date_trunc('day', now()) - interval '{{Days}} days' AND date_trunc('day', now())
        GROUP BY 1
        order by 1 DESC
    """
        ,'mantle_txcosts_median_usd': """
        WITH mnt_price AS (
                SELECT "date", price_usd
                FROM public.prices_daily
                WHERE token_symbol = 'MNT' AND "date" BETWEEN date_trunc('day', now()) - interval '{{Days}} days' AND date_trunc('day', now())
        ),
        mantle_median AS (
                SELECT
                        date_trunc('day', "block_timestamp") AS day,
                        PERCENTILE_CONT(0.5) WITHIN GROUP (ORDER BY tx_fee) AS median_tx_fee
                FROM public.mantle_tx
                WHERE gas_price <> 0 AND block_timestamp BETWEEN date_trunc('day', now()) - interval '{{Days}} days' AND date_trunc('day', now())
                GROUP BY 1
        )
        SELECT
                mantle.day,
                mantle.median_tx_fee * e.price_usd as value
                --,mantle.median_tx_fee as txcosts_median_mnt
        FROM mantle_median mantle
        LEFT JOIN mnt_price e ON mantle.day = e."date"
        ORDER BY mantle.day DESC
    """
<<<<<<< HEAD
  ## Scroll
=======

    # Scroll
>>>>>>> a661ba2a
    ,'scroll_txcount': """
        SELECT 
                DATE_TRUNC('day', block_timestamp) AS day,
                COUNT(*) AS value
        FROM public.scroll_tx
        WHERE gas_price <> 0 AND block_timestamp BETWEEN date_trunc('day', now()) - interval '{{Days}} days' AND date_trunc('day', now())
        GROUP BY 1
        order by 1 DESC
    """

    ,'scroll_fees_paid_usd': """
        WITH eth_price AS (
                SELECT "date", price_usd
                FROM public.prices_daily
                WHERE token_symbol = 'ETH' AND "date" BETWEEN date_trunc('day', now()) - interval '{{Days}} days' AND date_trunc('day', now())
        ),
        scroll_tx_filtered AS (
                SELECT
                        date_trunc('day', "block_timestamp") AS day,
                        SUM(tx_fee) AS total_tx_fee
                FROM public.scroll_tx
                WHERE block_timestamp BETWEEN date_trunc('day', now()) - interval '{{Days}} days' AND date_trunc('day', now())
                GROUP BY 1
        )
        SELECT
                z.day,
                z.total_tx_fee * e.price_usd AS value
<<<<<<< HEAD
        --,z.total_tx_fee AS fees_paid_eth
=======
>>>>>>> a661ba2a
        FROM scroll_tx_filtered z
        LEFT JOIN eth_price e ON z.day = e."date"
        ORDER BY z.day DESC
    """

    ,'scroll_daa': """
        SELECT 
                DATE_TRUNC('day', block_timestamp) AS day,
                COUNT(distinct from_address) AS value 
        FROM public.scroll_tx
        WHERE gas_price <> 0 AND block_timestamp BETWEEN date_trunc('day', now()) - interval '{{Days}} days' AND date_trunc('day', now())
        GROUP BY 1
        order by 1 DESC
    """

    ,'scroll_txcosts_median_usd': """
        WITH eth_price AS (
                SELECT "date", price_usd
                FROM public.prices_daily
                WHERE token_symbol = 'ETH' AND "date" BETWEEN date_trunc('day', now()) - interval '{{Days}} days' AND date_trunc('day', now())
        ),
        scroll_median AS (
                SELECT
                        date_trunc('day', "block_timestamp") AS day,
                        PERCENTILE_CONT(0.5) WITHIN GROUP (ORDER BY tx_fee) AS median_tx_fee
                FROM public.scroll_tx
                WHERE gas_price <> 0 AND block_timestamp BETWEEN date_trunc('day', now()) - interval '{{Days}} days' AND date_trunc('day', now())
                GROUP BY 1
        )
        SELECT
                z.day,
                z.median_tx_fee * e.price_usd as value
<<<<<<< HEAD
                --,z.median_tx_fee as txcosts_median_eth
        FROM scroll_median z
        LEFT JOIN eth_price e ON z.day = e."date"
        ORDER BY z.day DESC
        
   """
=======
        FROM scroll_median z
        LEFT JOIN eth_price e ON z.day = e."date"
        ORDER BY z.day DESC
   """

>>>>>>> a661ba2a
}


class SQLObject():
    ## replace_query_parameters
    def replace_query_parameters(self, sql: str, query_parameters: dict) -> str:
        for key, value in query_parameters.items():
            sql = sql.replace("{{" + key + "}}", str(value))
        return sql  

    def update_query_parameters(self, query_parameters: dict):
        for key in query_parameters.keys():
            self.query_parameters[key] = query_parameters[key]
        # self.query_parameters = query_parameters
        self.sql = self.replace_query_parameters(self.sql_raw, self.query_parameters)

class SQLQuery(SQLObject):
    def __init__(self, sql: str, metric_key: str, origin_key: str, query_parameters: dict = None):
        self.sql_raw = sql 
        self.sql = self.replace_query_parameters(self.sql_raw, query_parameters)
        self.metric_key = metric_key
        self.origin_key = origin_key
        self.query_parameters = query_parameters
        self.last_token = None
        self.last_execution_loaded = None

sql_queries = [
    ## IMX
    SQLQuery(metric_key = "txcount", origin_key = "imx", sql=sql_q["imx_txcount"], query_parameters={"Days": 7})
    ,SQLQuery(metric_key = "daa", origin_key = "imx", sql=sql_q["imx_daa"], query_parameters={"Days": 7})
    #,SQLQuery(metric_key = "new_addresses", origin_key = "imx", sql=sql_q["ethereum_new_addresses"], query_parameters={"Days": 7})
    ,SQLQuery(metric_key = "fees_paid_usd", origin_key = "imx", sql=sql_q["imx_fees_paid_usd"], query_parameters={"Days": 7})

    ## Zora & PGN
    ,SQLQuery(metric_key = "txcount", origin_key = "zora", sql=sql_q["zora_txcount"], query_parameters={"Days": 7})
    ,SQLQuery(metric_key = "txcount", origin_key = "gitcoin_pgn", sql=sql_q["pgn_txcount"], query_parameters={"Days": 7})
    ,SQLQuery(metric_key = "daa", origin_key = "zora", sql=sql_q["zora_daa"], query_parameters={"Days": 7})
    ,SQLQuery(metric_key = "daa", origin_key = "gitcoin_pgn", sql=sql_q["pgn_daa"], query_parameters={"Days": 7})
    ,SQLQuery(metric_key = "fees_paid_usd", origin_key = "zora", sql=sql_q["zora_fees_paid_usd"], query_parameters={"Days": 7})
    ,SQLQuery(metric_key = "fees_paid_usd", origin_key = "gitcoin_pgn", sql=sql_q["pgn_fees_paid_usd"], query_parameters={"Days": 7})
    ,SQLQuery(metric_key = "txcosts_median_usd", origin_key = "zora", sql=sql_q["zora_txcosts_median_usd"], query_parameters={"Days": 7})
    ,SQLQuery(metric_key = "txcosts_median_usd", origin_key = "gitcoin_pgn", sql=sql_q["pgn_txcosts_median_usd"], query_parameters={"Days": 7})
    
    ## Linea
    ,SQLQuery(metric_key = "txcount", origin_key = "linea", sql=sql_q["linea_txcount"], query_parameters={"Days": 7})
    ,SQLQuery(metric_key = "daa", origin_key = "linea", sql=sql_q["linea_daa"], query_parameters={"Days": 7})
    ,SQLQuery(metric_key = "fees_paid_usd", origin_key = "linea", sql=sql_q["linea_fees_paid_usd"], query_parameters={"Days": 7})
    ,SQLQuery(metric_key = "txcosts_median_usd", origin_key = "linea", sql=sql_q["linea_txcosts_median_usd"], query_parameters={"Days": 7})

    ## Mantle
    ,SQLQuery(metric_key = "txcount", origin_key = "mantle", sql=sql_q["mantle_txcount"], query_parameters={"Days": 7})
    ,SQLQuery(metric_key = "daa", origin_key = "mantle", sql=sql_q["mantle_daa"], query_parameters={"Days": 7})
    ,SQLQuery(metric_key = "txcosts_median_usd", origin_key = "mantle", sql=sql_q["mantle_txcosts_median_usd"], query_parameters={"Days": 7})
    ,SQLQuery(metric_key = "fees_paid_usd", origin_key = "mantle", sql=sql_q["mantle_fees_paid_usd"], query_parameters={"Days": 7})

    ## Scroll
    ,SQLQuery(metric_key = "txcount", origin_key = "scroll", sql=sql_q["scroll_txcount"], query_parameters={"Days": 7})
    ,SQLQuery(metric_key = "daa", origin_key = "scroll", sql=sql_q["scroll_daa"], query_parameters={"Days": 7})
    ,SQLQuery(metric_key = "fees_paid_usd", origin_key = "scroll", sql=sql_q["scroll_fees_paid_usd"], query_parameters={"Days": 7})
    ,SQLQuery(metric_key = "txcosts_median_usd", origin_key = "scroll", sql=sql_q["scroll_txcosts_median_usd"], query_parameters={"Days": 7})

    ## Multichain
    ,SQLQuery(metric_key = "profit_usd", origin_key = "multi", sql=sql_q["profit_usd"], query_parameters={"Days": 7})
    # ,SQLQuery(metric_key = "user_base_daily", origin_key = "multi", sql=sql_q["user_base_xxx"], query_parameters={"Days": 7, "aggregation": "day"})
    ,SQLQuery(metric_key = "user_base_weekly", origin_key = "multi", sql=sql_q["user_base_xxx"], query_parameters={"Days": 7*4, "aggregation": "week"})
    # ,SQLQuery(metric_key = "user_base_monthly", origin_key = "multi", sql=sql_q["user_base_xxx"], query_parameters={"Days": 7*4*12, "aggregation": "month"})

   
]<|MERGE_RESOLUTION|>--- conflicted
+++ resolved
@@ -600,89 +600,6 @@
         LEFT JOIN mnt_price e ON mantle.day = e."date"
         ORDER BY mantle.day DESC
     """
-<<<<<<< HEAD
-  ## Scroll
-=======
-
-    # Scroll
->>>>>>> a661ba2a
-    ,'scroll_txcount': """
-        SELECT 
-                DATE_TRUNC('day', block_timestamp) AS day,
-                COUNT(*) AS value
-        FROM public.scroll_tx
-        WHERE gas_price <> 0 AND block_timestamp BETWEEN date_trunc('day', now()) - interval '{{Days}} days' AND date_trunc('day', now())
-        GROUP BY 1
-        order by 1 DESC
-    """
-
-    ,'scroll_fees_paid_usd': """
-        WITH eth_price AS (
-                SELECT "date", price_usd
-                FROM public.prices_daily
-                WHERE token_symbol = 'ETH' AND "date" BETWEEN date_trunc('day', now()) - interval '{{Days}} days' AND date_trunc('day', now())
-        ),
-        scroll_tx_filtered AS (
-                SELECT
-                        date_trunc('day', "block_timestamp") AS day,
-                        SUM(tx_fee) AS total_tx_fee
-                FROM public.scroll_tx
-                WHERE block_timestamp BETWEEN date_trunc('day', now()) - interval '{{Days}} days' AND date_trunc('day', now())
-                GROUP BY 1
-        )
-        SELECT
-                z.day,
-                z.total_tx_fee * e.price_usd AS value
-<<<<<<< HEAD
-        --,z.total_tx_fee AS fees_paid_eth
-=======
->>>>>>> a661ba2a
-        FROM scroll_tx_filtered z
-        LEFT JOIN eth_price e ON z.day = e."date"
-        ORDER BY z.day DESC
-    """
-
-    ,'scroll_daa': """
-        SELECT 
-                DATE_TRUNC('day', block_timestamp) AS day,
-                COUNT(distinct from_address) AS value 
-        FROM public.scroll_tx
-        WHERE gas_price <> 0 AND block_timestamp BETWEEN date_trunc('day', now()) - interval '{{Days}} days' AND date_trunc('day', now())
-        GROUP BY 1
-        order by 1 DESC
-    """
-
-    ,'scroll_txcosts_median_usd': """
-        WITH eth_price AS (
-                SELECT "date", price_usd
-                FROM public.prices_daily
-                WHERE token_symbol = 'ETH' AND "date" BETWEEN date_trunc('day', now()) - interval '{{Days}} days' AND date_trunc('day', now())
-        ),
-        scroll_median AS (
-                SELECT
-                        date_trunc('day', "block_timestamp") AS day,
-                        PERCENTILE_CONT(0.5) WITHIN GROUP (ORDER BY tx_fee) AS median_tx_fee
-                FROM public.scroll_tx
-                WHERE gas_price <> 0 AND block_timestamp BETWEEN date_trunc('day', now()) - interval '{{Days}} days' AND date_trunc('day', now())
-                GROUP BY 1
-        )
-        SELECT
-                z.day,
-                z.median_tx_fee * e.price_usd as value
-<<<<<<< HEAD
-                --,z.median_tx_fee as txcosts_median_eth
-        FROM scroll_median z
-        LEFT JOIN eth_price e ON z.day = e."date"
-        ORDER BY z.day DESC
-        
-   """
-=======
-        FROM scroll_median z
-        LEFT JOIN eth_price e ON z.day = e."date"
-        ORDER BY z.day DESC
-   """
-
->>>>>>> a661ba2a
 }
 
 
